--- conflicted
+++ resolved
@@ -7,12 +7,8 @@
     caching
     ../core-utility-libraries/email
     ../core-utility-libraries/file-folder
-<<<<<<< HEAD
+    ../core-utility-libraries/hash
     ../core-utility-libraries/httpclient
-=======
-    ../core-utility-libraries/hash
-    ../core-utility-libraries/httpsocket
->>>>>>> e63cbcf6
     ../core-utility-libraries/inflector
     internationalization-and-localization
     logging
