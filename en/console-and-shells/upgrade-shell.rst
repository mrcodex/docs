--- conflicted
+++ resolved
@@ -1,10 +1,6 @@
 .. _upgrade-shell:
 
-<<<<<<< HEAD
-Upgrade Shell
-=======
 Upgrade shell
->>>>>>> f52a40a3
 #############
 
 The upgrade shell will do most of the work to upgrade your CakePHP application from 1.3 to 2.0.
