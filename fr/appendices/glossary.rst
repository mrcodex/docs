Glossaire
#########

.. glossary::

    tableau de routing
<<<<<<< HEAD
        Un tableau des attributs qui sont passés au :php:meth:`Router::url()`.
        Typiquement, ils ressemblent à cela::
=======
        Un tableau d'attributs qui sont passés au :php:meth:`Router::url()`.
        Typiquement, ils ressemblent à ça::
>>>>>>> e1e39bad
        
            ['controller' => 'Posts', 'action' => 'view', 5]

    attributs HTML
        Un tableau de clé => valeurs qui sont composées dans les attributs 
        HTML. Par exemple::

            // Par exemple
            ['class' => 'ma-classe', '_target' => 'blank']

            // générerait
            class="ma-classe" _target="blank"

        Si une option peut être minimisée ou a le même nom que sa valeur, alors 
        ``true`` peut être utilisée::

            // Par exemple
            ['checked' => true]
            
            // Générerait
            checked="checked"

    syntaxe de plugin
        La syntaxe de Plugin fait référence au nom de la classe avec un point 
        en séparation indiquant que les classes sont une partie d'un plugin.
        Par ex: ``DebugKit.Toolbar``, le plugin est DebugKit,
        et le nom de classe est Toolbar.

    notation avec points
        La notation avec points définit un chemin de tableau, en séparant les 
        niveaux imbriqués avec ``.``
        Par exemple::
        
            Cache.default.engine
        
        Pointerait vers la valeur suivante::
        
            [
                'Cache' => [
                    'default' => [
                        'engine' => 'File'
                    ]
                ]
            ]

    CSRF
        Les Reqûetes de site croisées de Contrefaçon. Empêche les attaques de 
        replay, les soumissions doubles et les requêtes contrefaîtes provenant 
        d'autres domaines.

    CDN
        Content Delivery Network. Une librairie tierce que vous pouvez payer
        pour vous aider à distribuer votre contenu vers des centres de données
        dans le monde entier. Cela aide à rapprocher géographiquement vos
        assets static pour les utilisateurs.

    routes.php
        Un fichier dans APP/Config qui contient la configuration de routing.
        Ce fichier est inclus avant que chaque requête soit traitée.
        Il doit connecter toutes les routes dont votre application a besoin 
        afin que les requêtes puissent être routées aux controllers + actions 
        correctes.

    DRY
        Ne vous répétez pas vous-même. C'est un principe de développement de 
        logiciel qui a pour objectif de réduire les répétitions d'information 
        de tout type. Dans CakePHP, DRY est utilisé pour vous permettre de 
        coder des choses et de les ré-utiliser à travers votre application.


.. meta::
    :title lang=fr: Glossaire
    :keywords lang=fr: attributs html,classe de tableau,tableau controller,glossaire,cible blank,notation point,configuration du routing,contrefaçon,replay,routeur,syntaxe,config,soumissions<|MERGE_RESOLUTION|>--- conflicted
+++ resolved
@@ -4,13 +4,8 @@
 .. glossary::
 
     tableau de routing
-<<<<<<< HEAD
-        Un tableau des attributs qui sont passés au :php:meth:`Router::url()`.
-        Typiquement, ils ressemblent à cela::
-=======
         Un tableau d'attributs qui sont passés au :php:meth:`Router::url()`.
         Typiquement, ils ressemblent à ça::
->>>>>>> e1e39bad
         
             ['controller' => 'Posts', 'action' => 'view', 5]
 
