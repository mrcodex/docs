Glossaire
#########

.. glossary::

    tableau routing
        Un tableau des attributs qui sont passés au :php:meth:`Router::url()`.
        Typiquement, ils ressemblent à cela::
        
            ['controller' => 'posts', 'action' => 'view', 5]

    attributs HTML
        Un tableau de clé => valeurs qui sont composées dans les attributs 
        HTML. Par exemple::

            // Par exemple
            ['class' => 'ma-classe', '_target' => 'blank']

            // générerait
            class="ma-classe" _target="blank"

        Si une option peut être minimisée ou a le même nom que sa valeur, alors 
        ``true`` peut être utilisée::

            // Par exemple
            ['checked' => true]
            
            // Générerait
            checked="checked"

    syntaxe de plugin
        La syntaxe de Plugin fait référence au nom de la classe avec un point 
        en séparation indiquant que les classes sont une partie d'un plugin.
        Par ex: ``DebugKit.Toolbar``, le plugin est DebugKit,
        et le nom de classe est Toolbar.

    notation avec points
        La notation avec points définit un chemin de tableau, en séparant les 
        niveaux imbriqués avec ``.``
        Par exemple::
        
            Cache.default.engine
        
        Pointerait vers la valeur suivante::
        
            [
                'Cache' => [
                    'default' => [
                        'engine' => 'File'
                    ]
                ]
            ]

    CSRF
<<<<<<< HEAD
        Les Reqûetes de site croisées de Contrefaçon. Empêche les attaques de 
=======
        Les Requêtes de site croisées de Contrefaçon. Empêche les attaques de 
>>>>>>> b1a40645
        replay, les soumissions doubles et les requêtes contrefaîtes provenant 
        d'autres domaines.

    CDN
        Content Delivery Network. Une librairie tierce que vous pouvez payer
        pour vous aider à distribuer votre contenu vers des centres de données
        dans le monde entier. Cela aide à rapprocher géographiquement vos
        assets static pour les utilisateurs.

    routes.php
        Un fichier dans APP/Config qui contient la configuration de routing.
        Ce fichier est inclus avant que chaque requête soit traitée.
        Il devrait connecter toutes les routes dont votre application a besoin 
<<<<<<< HEAD
        afin que les requêtes puissent être routées aux controller + action 
        corrects.
=======
        afin que les requêtes puissent être routées aux contrôleurs + actions 
        correctes.
>>>>>>> b1a40645

    DRY
        Ne vous répétez pas vous-même. Est un principe de développement de 
        logiciel qui a pour objectif de réduire les répétitions d'information 
        de tout type. Dans CakePHP, DRY est utilisé pout vous permettre de 
        coder des choses et de les ré-utiliser à travers votre application.


.. meta::
    :title lang=fr: Glossaire
    :keywords lang=fr: attributs html,classe de tableau,tableau controller,glossaire,cible blank,notation point,configuration du routing,contrefaçon,replay,routeur,syntaxe,config,soumissions<|MERGE_RESOLUTION|>--- conflicted
+++ resolved
@@ -52,11 +52,7 @@
             ]
 
     CSRF
-<<<<<<< HEAD
         Les Reqûetes de site croisées de Contrefaçon. Empêche les attaques de 
-=======
-        Les Requêtes de site croisées de Contrefaçon. Empêche les attaques de 
->>>>>>> b1a40645
         replay, les soumissions doubles et les requêtes contrefaîtes provenant 
         d'autres domaines.
 
@@ -70,13 +66,8 @@
         Un fichier dans APP/Config qui contient la configuration de routing.
         Ce fichier est inclus avant que chaque requête soit traitée.
         Il devrait connecter toutes les routes dont votre application a besoin 
-<<<<<<< HEAD
-        afin que les requêtes puissent être routées aux controller + action 
-        corrects.
-=======
         afin que les requêtes puissent être routées aux contrôleurs + actions 
         correctes.
->>>>>>> b1a40645
 
     DRY
         Ne vous répétez pas vous-même. Est un principe de développement de 
