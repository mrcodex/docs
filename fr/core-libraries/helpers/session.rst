SessionHelper
#############

.. php:class:: SessionHelper(View $view, array $config = [])

Équivalent du Component Session, le Helper Session offre la majorité des
fonctionnalités du component et les rend disponible dans votre vue.

La grande différence entre le Component Session et le Helper Session est que ce
dernier *ne peut pas* écrire dans la session.

<<<<<<< HEAD
Comme pour le Component Session, les données sont écrites et lues en utilisant
des structures de tableaux avec des :term:`notation avec points`, comme
ci-dessous::
=======
Comme pour le Component Session, les données sont écrites et lues en
utilisant des structures de tableaux avec la :term:`notation avec points`,
comme ci-dessous::
>>>>>>> e1e39bad

    ['User' =>
        ['username' => 'super@example.com']
    ];

Étant donné ce tableau, le nœud sera accessible par ``User.username``, le point
indiquant le tableau imbriqué. Cette notation est utilisée pour toutes les
méthodes du helper Session où une variable ``$key`` est utilisée.

.. php:method:: read(string $key)

    :rtype: mixed

    Lire à partir de la Session. Retourne une chaîne de caractère ou un tableau
    dépendant des contenus de la session.

.. php:method:: check(string $key)

    :rtype: boolean

    Vérifie si une clé est dans la Session. Retourne un boléen sur l'existence
    d'un clé.

.. meta::
    :title lang=fr: SessionHelper
    :description lang=fr: Équivalent du component Session, le Helper Session offre la majorité des fonctionnalités du component et les rend disponibles dans votre vue.
    :keywords lang=fr: session helper,flash messages,session flash,session read,session check<|MERGE_RESOLUTION|>--- conflicted
+++ resolved
@@ -9,15 +9,9 @@
 La grande différence entre le Component Session et le Helper Session est que ce
 dernier *ne peut pas* écrire dans la session.
 
-<<<<<<< HEAD
-Comme pour le Component Session, les données sont écrites et lues en utilisant
-des structures de tableaux avec des :term:`notation avec points`, comme
-ci-dessous::
-=======
 Comme pour le Component Session, les données sont écrites et lues en
 utilisant des structures de tableaux avec la :term:`notation avec points`,
 comme ci-dessous::
->>>>>>> e1e39bad
 
     ['User' =>
         ['username' => 'super@example.com']
